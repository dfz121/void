--- conflicted
+++ resolved
@@ -362,46 +362,6 @@
 			{/* message stream */}
 			<ChatBubble chatMessage={{ role: 'assistant', content: messageStream, displayContent: messageStream || null }} />
 		</div>
-<<<<<<< HEAD
-		{/* chatbar */}
-		<div className="shrink-0 py-4">
-			{/* selection */}
-			<div className="text-left">
-				<div className="relative">
-					<div className="input">
-						{/* selections */}
-						{(selections && selections.length !== 0) && <div className="p-2 pb-0 space-y-2">
-							<SelectedFiles type='staging' selections={selections} setStaging={threadsStateService.setStaging.bind(threadsStateService)} />
-						</div>}
-
-						{/* error message */}
-						{latestError === null ? null :
-							<ErrorDisplay
-								message={latestError.message}
-								fullError={latestError.fullError}
-								onDismiss={() => { setLatestError(null) }}
-								showDismiss={true}
-							/>}
-
-						<form
-							ref={formRef}
-							className={`flex flex-row items-center rounded-md p-2`}
-							onKeyDown={(e) => { if (e.key === 'Enter' && !e.shiftKey) onSubmit(e) }}
-
-							onSubmit={(e) => {
-								console.log('submit!')
-								onSubmit(e)
-							}}>
-
-							{/* input */}
-							<VoidInputBox
-								placeholder={`${getCmdKey()}+L to select`}
-								onChangeText={onChangeText}
-								inputBoxRef={inputBoxRef}
-								multiline={true}
-							/>
-=======
->>>>>>> aaab289e
 
 		{/* input box */}
 		<form
@@ -430,6 +390,7 @@
 						message={latestError.message}
 						fullError={latestError.fullError}
 						onDismiss={() => { setLatestError(null) }}
+						showDismiss={true}
 					/>
 				}
 			</div>
