--- conflicted
+++ resolved
@@ -58,13 +58,11 @@
 // register misc service
 import './miscWokrbenchContrib.js'
 
-<<<<<<< HEAD
+// register file service (for explorer context menu)
+import './fileService.js'
+
 // register source control management
 import './voidSCM.js'
-=======
-// register file service (for explorer context menu)
-import './fileService.js'
->>>>>>> 4358b9e3
 
 // ---------- common (unclear if these actually need to be imported, because they're already imported wherever they're used) ----------
 
