/*--------------------------------------------------------------------------------------
 *  Copyright 2025 Glass Devtools, Inc. All rights reserved.
 *  Licensed under the Apache License, Version 2.0. See LICENSE.txt for more information.
 *--------------------------------------------------------------------------------------*/

import { ModelSelectionOptions, ProviderName } from './voidSettingsTypes.js';


export const defaultModelsOfProvider = {
	openAI: [ // https://platform.openai.com/docs/models/gp
		'o3-mini',
		'o1',
		'o1-mini',
		'gpt-4o',
		'gpt-4o-mini',
	],
	anthropic: [ // https://docs.anthropic.com/en/docs/about-claude/models
		'claude-3-7-sonnet-latest',
		'claude-3-5-sonnet-latest',
		'claude-3-5-haiku-latest',
		'claude-3-opus-latest',
	],
	xAI: [ // https://docs.x.ai/docs/models?cluster=us-east-1
		'grok-2-latest',
		'grok-3-latest',
	],
	gemini: [ // https://ai.google.dev/gemini-api/docs/models/gemini
		'gemini-2.0-flash',
		'gemini-1.5-flash',
		'gemini-1.5-pro',
		'gemini-1.5-flash-8b',
		'gemini-2.0-flash-thinking-exp',
	],
	deepseek: [ // https://api-docs.deepseek.com/quick_start/pricing
		'deepseek-chat',
		'deepseek-reasoner',
	],
	ollama: [ // autodetected
	],
	vLLM: [ // autodetected
	],
	openRouter: [ // https://openrouter.ai/models
		'anthropic/claude-3.7-sonnet:thinking',
		'anthropic/claude-3.7-sonnet',
		'anthropic/claude-3.5-sonnet',
		'deepseek/deepseek-r1',
		'mistralai/codestral-2501',
		'qwen/qwen-2.5-coder-32b-instruct',
	],
	groq: [ // https://console.groq.com/docs/models
		'qwen-qwq-32b',
		'llama-3.3-70b-versatile',
		'llama-3.1-8b-instant',
		// 'qwen-2.5-coder-32b', // preview mode (experimental)
	],
<<<<<<< HEAD
	mistral: [ // https://docs.mistral.ai/getting-started/models/models_overview/
		'codestral-latest',
		'open-codestral-mamba',
		'ministral-8b-latest',
		'ministral-3b-latest',
		'mistral-large-latest',
		'mistral-small-latest',
		'mistral-saba-latest',
		'open-mistral-nemo',
		'mistral-ocr-latest'
	],
=======
	// not supporting mistral right now- it's last on Void usage, and a huge pain to set up since it's nonstandard (it supports codestral FIM but it's on v1/fim/completions, etc)
	// mistral: [ // https://docs.mistral.ai/getting-started/models/models_overview/
	// 	'codestral-latest',
	// 	'mistral-large-latest',
	// 	'ministral-3b-latest',
	// 	'ministral-8b-latest',
	// ],
>>>>>>> ffb416e4
	openAICompatible: [], // fallback
} as const satisfies Record<ProviderName, string[]>






type ModelOptions = {
	contextWindow: number; // input tokens              // <-- UNUSED
	maxOutputTokens: number | null; // output tokens    // <-- UNUSED
	cost: {                                             // <-- UNUSED
		input: number;
		output: number;
		cache_read?: number;
		cache_write?: number;
	}
	supportsSystemMessage: false | 'system-role' | 'developer-role' | 'separated';
	supportsTools: false | 'anthropic-style' | 'openai-style';
	supportsFIM: boolean;

	reasoningCapabilities: false | {
		readonly supportsReasoning: true;
		// reasoning options if supports reasoning
		readonly canTurnOffReasoning: boolean; // whether or not the user can disable reasoning mode (false if the model only supports reasoning)
		readonly canIOReasoning: boolean; // whether or not the model actually outputs reasoning (eg o1 lets us control reasoning but not output it)
		readonly reasoningMaxOutputTokens?: number; // overrides normal maxOutputTokens 																			// <-- UNUSED (except anthropic)
		readonly reasoningBudgetSlider?: { type: 'slider'; min: number; max: number; default: number };

		// options related specifically to model output
		// you are allowed to not include openSourceThinkTags if it's not open source (no such cases as of writing)
		// if it's open source, put the think tags here so we parse them out in e.g. ollama
		readonly openSourceThinkTags?: [string, string];
	};
}

type ProviderReasoningIOSettings = {
	// include this in payload to get reasoning
	input?: { includeInPayload?: (reasoningState: SendableReasoningInfo) => null | { [key: string]: any }, };
	// nameOfFieldInDelta: reasoning output is in response.choices[0].delta[deltaReasoningField]
	// needsManualParse: whether we must manually parse out the <think> tags
	output?:
	| { nameOfFieldInDelta?: string, needsManualParse?: undefined, }
	| { nameOfFieldInDelta?: undefined, needsManualParse?: true, };
}

type ProviderSettings = {
	providerReasoningIOSettings?: ProviderReasoningIOSettings; // input/output settings around thinking (allowed to be empty) - only applied if the model supports reasoning output
	modelOptions: { [key: string]: ModelOptions };
	modelOptionsFallback: (modelName: string) => (ModelOptions & { modelName: string }) | null;
}



const modelOptionsDefaults: ModelOptions = {
	contextWindow: 32_000, // unused
	maxOutputTokens: null, // unused
	cost: { input: 0, output: 0 }, // unused
	supportsSystemMessage: false,
	supportsTools: false,
	supportsFIM: false,
	reasoningCapabilities: false,
}

<<<<<<< HEAD
const mistralModelOptions = {
	'codestral-latest': {
		contextWindow: 32_000,
		maxOutputTokens: 4_096,
		cost: { input: 0.00, output: 0.00 },
		supportsFIM: true,
		supportsSystemMessage: 'system-role',
		supportsTools: 'openai-style',
		supportsReasoning: false,
	},
	'mistral-large-latest': {
		contextWindow: 32_000,
		maxOutputTokens: 4_096,
		cost: { input: 0.00, output: 0.00 },
		supportsFIM: false,
		supportsSystemMessage: 'system-role',
		supportsTools: 'openai-style',
		supportsReasoning: false,
	},

} as const satisfies { [s: string]: ModelOptions }

const mistralSettings: ProviderSettings = {
	...mistralModelOptions,
	modelOptions: {},
	modelOptionsFallback: (modelName) => extensiveModelFallback(modelName),
}
=======
>>>>>>> ffb416e4

const openSourceModelOptions_assumingOAICompat = {
	'deepseekR1': {
		supportsFIM: false,
		supportsSystemMessage: false,
		supportsTools: false,
		reasoningCapabilities: { supportsReasoning: true, canTurnOffReasoning: false, canIOReasoning: true, openSourceThinkTags: ['<think>', '</think>'] },
	},
	'deepseekCoderV2': {
		supportsFIM: false,
		supportsSystemMessage: false, // unstable
		supportsTools: false,
		reasoningCapabilities: false,
	},
	'codestral': {
		supportsFIM: true,
		supportsSystemMessage: 'system-role',
		supportsTools: 'openai-style',
		reasoningCapabilities: false,
	},
	// llama
	'llama3': {
		supportsFIM: false,
		supportsSystemMessage: 'system-role',
		supportsTools: 'openai-style',
		reasoningCapabilities: false,
	},
	'llama3.1': {
		supportsFIM: false,
		supportsSystemMessage: 'system-role',
		supportsTools: 'openai-style',
		reasoningCapabilities: false,
	},
	'llama3.2': {
		supportsFIM: false,
		supportsSystemMessage: 'system-role',
		supportsTools: 'openai-style',
		reasoningCapabilities: false,
	},
	'llama3.3': {
		supportsFIM: false,
		supportsSystemMessage: 'system-role',
		supportsTools: 'openai-style',
		reasoningCapabilities: false,
	},
	// qwen
	'qwen2.5coder': {
		supportsFIM: true,
		supportsSystemMessage: 'system-role',
		supportsTools: 'openai-style',
		reasoningCapabilities: false,
	},
	'qwq': {
		supportsFIM: false, // no FIM, yes reasoning
		supportsSystemMessage: 'system-role',
		supportsTools: 'openai-style',
<<<<<<< HEAD
		supportsReasoning: { canToggleReasoning: false, canIOReasoning: true, openSourceThinkTags: ['<think>', '</think>'] },
=======
		reasoningCapabilities: { supportsReasoning: true, canTurnOffReasoning: false, canIOReasoning: true, openSourceThinkTags: ['<think>', '</think>'] },
>>>>>>> ffb416e4
	},
	// FIM only
	'starcoder2': {
		supportsFIM: true,
		supportsSystemMessage: false,
		supportsTools: false,
<<<<<<< HEAD
		supportsReasoning: false,
=======
		reasoningCapabilities: false,
>>>>>>> ffb416e4
	},
	'codegemma:2b': {
		supportsFIM: true,
		supportsSystemMessage: false,
		supportsTools: false,
		reasoningCapabilities: false,
	},
} as const satisfies { [s: string]: Partial<ModelOptions> }




const extensiveModelFallback: ProviderSettings['modelOptionsFallback'] = (modelName) => {
	const toFallback = (opts: Omit<ModelOptions, 'cost'>): ModelOptions & { modelName: string } => {
		return {
			modelName,
			...opts,
			supportsSystemMessage: opts.supportsSystemMessage ? 'system-role' : false,
			cost: { input: 0, output: 0 },
		}
	}
	if (modelName.includes('gpt-4o')) return toFallback(openAIModelOptions['gpt-4o'])
	if (modelName.includes('claude-3-5') || modelName.includes('claude-3.5')) return toFallback(anthropicModelOptions['claude-3-5-sonnet-20241022'])
	if (modelName.includes('claude')) return toFallback(anthropicModelOptions['claude-3-7-sonnet-20250219'])
	if (modelName.includes('grok')) return toFallback(xAIModelOptions['grok-2'])
	if (modelName.includes('deepseek-r1') || modelName.includes('deepseek-reasoner')) return toFallback({ ...openSourceModelOptions_assumingOAICompat.deepseekR1, contextWindow: 32_000, maxOutputTokens: 4_096, })
	if (modelName.includes('deepseek')) return toFallback({ ...openSourceModelOptions_assumingOAICompat.deepseekCoderV2, contextWindow: 32_000, maxOutputTokens: 4_096, })
	if (modelName.includes('llama3')) return toFallback({ ...openSourceModelOptions_assumingOAICompat.llama3, contextWindow: 32_000, maxOutputTokens: 4_096, })
	if (modelName.includes('qwen') && modelName.includes('2.5') && modelName.includes('coder')) return toFallback({ ...openSourceModelOptions_assumingOAICompat['qwen2.5coder'], contextWindow: 32_000, maxOutputTokens: 4_096, })
	if (modelName.includes('codestral')) return toFallback({ ...openSourceModelOptions_assumingOAICompat.codestral, contextWindow: 32_000, maxOutputTokens: 4_096, })
	if (/\bo1\b/.test(modelName) || /\bo3\b/.test(modelName)) return toFallback(openAIModelOptions['o1'])
	return toFallback(modelOptionsDefaults)
}






// ---------------- ANTHROPIC ----------------
const anthropicModelOptions = {
	'claude-3-7-sonnet-20250219': { // https://docs.anthropic.com/en/docs/about-claude/models/all-models#model-comparison-table
		contextWindow: 200_000,
		maxOutputTokens: 8_192,
		cost: { input: 3.00, cache_read: 0.30, cache_write: 3.75, output: 15.00 },
		supportsFIM: false,
		supportsSystemMessage: 'separated',
		supportsTools: 'anthropic-style',
		reasoningCapabilities: {
			supportsReasoning: true,
			canTurnOffReasoning: true,
			canIOReasoning: true,
			reasoningMaxOutputTokens: 64_000, // can bump it to 128_000 with beta mode output-128k-2025-02-19
			reasoningBudgetSlider: { type: 'slider', min: 1024, max: 32_000, default: 1024 }, // they recommend batching if max > 32_000
		},
	},
	'claude-3-5-sonnet-20241022': {
		contextWindow: 200_000,
		maxOutputTokens: 8_192,
		cost: { input: 3.00, cache_read: 0.30, cache_write: 3.75, output: 15.00 },
		supportsFIM: false,
		supportsSystemMessage: 'separated',
		supportsTools: 'anthropic-style',
		reasoningCapabilities: false,
	},
	'claude-3-5-haiku-20241022': {
		contextWindow: 200_000,
		maxOutputTokens: 8_192,
		cost: { input: 0.80, cache_read: 0.08, cache_write: 1.00, output: 4.00 },
		supportsFIM: false,
		supportsSystemMessage: 'separated',
		supportsTools: 'anthropic-style',
		reasoningCapabilities: false,
	},
	'claude-3-opus-20240229': {
		contextWindow: 200_000,
		maxOutputTokens: 4_096,
		cost: { input: 15.00, cache_read: 1.50, cache_write: 18.75, output: 75.00 },
		supportsFIM: false,
		supportsSystemMessage: 'separated',
		supportsTools: 'anthropic-style',
		reasoningCapabilities: false,
	},
	'claude-3-sonnet-20240229': { // no point of using this, but including this for people who put it in
		contextWindow: 200_000, cost: { input: 3.00, output: 15.00 },
		maxOutputTokens: 4_096,
		supportsFIM: false,
		supportsSystemMessage: 'separated',
		supportsTools: 'anthropic-style',
		reasoningCapabilities: false,
	}
} as const satisfies { [s: string]: ModelOptions }

const anthropicSettings: ProviderSettings = {
	providerReasoningIOSettings: {
		input: {
			includeInPayload: (reasoningInfo) => {
				if (reasoningInfo?.type === 'budgetEnabled') {
					return { thinking: { type: 'enabled', budget_tokens: reasoningInfo.reasoningBudget } }
				}
				return null
			}
		},
	},
	modelOptions: anthropicModelOptions,
	modelOptionsFallback: (modelName) => {
		let fallbackName: keyof typeof anthropicModelOptions | null = null
		if (modelName.includes('claude-3-7-sonnet')) fallbackName = 'claude-3-7-sonnet-20250219'
		if (modelName.includes('claude-3-5-sonnet')) fallbackName = 'claude-3-5-sonnet-20241022'
		if (modelName.includes('claude-3-5-haiku')) fallbackName = 'claude-3-5-haiku-20241022'
		if (modelName.includes('claude-3-opus')) fallbackName = 'claude-3-opus-20240229'
		if (modelName.includes('claude-3-sonnet')) fallbackName = 'claude-3-sonnet-20240229'
		if (fallbackName) return { modelName: fallbackName, ...anthropicModelOptions[fallbackName] }
		return { modelName, ...modelOptionsDefaults, maxOutputTokens: 4_096 }
	},
}


// ---------------- OPENAI ----------------
const openAIModelOptions = { // https://platform.openai.com/docs/pricing
	'o1': {
		contextWindow: 128_000,
		maxOutputTokens: 100_000,
		cost: { input: 15.00, cache_read: 7.50, output: 60.00, },
		supportsFIM: false,
		supportsTools: false,
		supportsSystemMessage: 'developer-role',
		reasoningCapabilities: { supportsReasoning: true, canIOReasoning: false, canTurnOffReasoning: false }, // it doesn't actually output reasoning, but our logic is fine with it
	},
	'o3-mini': {
		contextWindow: 200_000,
		maxOutputTokens: 100_000,
		cost: { input: 1.10, cache_read: 0.55, output: 4.40, },
		supportsFIM: false,
		supportsTools: false,
		supportsSystemMessage: 'developer-role',
		reasoningCapabilities: { supportsReasoning: true, canIOReasoning: false, canTurnOffReasoning: false },
	},
	'gpt-4o': {
		contextWindow: 128_000,
		maxOutputTokens: 16_384,
		cost: { input: 2.50, cache_read: 1.25, output: 10.00, },
		supportsFIM: false,
		supportsTools: 'openai-style',
		supportsSystemMessage: 'system-role',
		reasoningCapabilities: false,
	},
	'o1-mini': {
		contextWindow: 128_000,
		maxOutputTokens: 65_536,
		cost: { input: 1.10, cache_read: 0.55, output: 4.40, },
		supportsFIM: false,
		supportsTools: false,
		supportsSystemMessage: false, // does not support any system
		reasoningCapabilities: { supportsReasoning: true, canIOReasoning: false, canTurnOffReasoning: false },
	},
	'gpt-4o-mini': {
		contextWindow: 128_000,
		maxOutputTokens: 16_384,
		cost: { input: 0.15, cache_read: 0.075, output: 0.60, },
		supportsFIM: false,
		supportsTools: 'openai-style',
		supportsSystemMessage: 'system-role', // ??
		reasoningCapabilities: false,
	},
} as const satisfies { [s: string]: ModelOptions }


const openAISettings: ProviderSettings = {
	modelOptions: openAIModelOptions,
	modelOptionsFallback: (modelName) => {
		let fallbackName: keyof typeof openAIModelOptions | null = null
		if (modelName.includes('o1')) { fallbackName = 'o1' }
		if (modelName.includes('o3-mini')) { fallbackName = 'o3-mini' }
		if (modelName.includes('gpt-4o')) { fallbackName = 'gpt-4o' }
		if (fallbackName) return { modelName: fallbackName, ...openAIModelOptions[fallbackName] }
		return null
	}
}

<<<<<<< HEAD







=======
>>>>>>> ffb416e4
// ---------------- XAI ----------------
const xAIModelOptions = {
	'grok-2': {
		contextWindow: 131_072,
		maxOutputTokens: null, // 131_072,
		cost: { input: 2.00, output: 10.00 },
		supportsFIM: false,
		supportsSystemMessage: 'system-role',
		supportsTools: 'openai-style',
		reasoningCapabilities: false,
	},
} as const satisfies { [s: string]: ModelOptions }

const xAISettings: ProviderSettings = {
	modelOptions: xAIModelOptions,
	modelOptionsFallback: (modelName) => {
		let fallbackName: keyof typeof xAIModelOptions | null = null
		if (modelName.includes('grok-2')) fallbackName = 'grok-2'
		if (fallbackName) return { modelName: fallbackName, ...xAIModelOptions[fallbackName] }
		return null
	}
}


// ---------------- GEMINI ----------------
const geminiModelOptions = { // https://ai.google.dev/gemini-api/docs/pricing
	'gemini-2.0-flash': {
		contextWindow: 1_048_576,
		maxOutputTokens: null, // 8_192,
		cost: { input: 0.10, output: 0.40 },
		supportsFIM: false,
		supportsSystemMessage: 'system-role',
		supportsTools: 'openai-style', // we are assuming OpenAI SDK when calling gemini
		reasoningCapabilities: false,
	},
	'gemini-2.0-flash-lite-preview-02-05': {
		contextWindow: 1_048_576,
		maxOutputTokens: null, // 8_192,
		cost: { input: 0.075, output: 0.30 },
		supportsFIM: false,
		supportsSystemMessage: 'system-role',
		supportsTools: 'openai-style',
		reasoningCapabilities: false,
	},
	'gemini-1.5-flash': {
		contextWindow: 1_048_576,
		maxOutputTokens: null, // 8_192,
		cost: { input: 0.075, output: 0.30 },  // TODO!!! price doubles after 128K tokens, we are NOT encoding that info right now
		supportsFIM: false,
		supportsSystemMessage: 'system-role',
		supportsTools: 'openai-style',
		reasoningCapabilities: false,
	},
	'gemini-1.5-pro': {
		contextWindow: 2_097_152,
		maxOutputTokens: null, // 8_192,
		cost: { input: 1.25, output: 5.00 },  // TODO!!! price doubles after 128K tokens, we are NOT encoding that info right now
		supportsFIM: false,
		supportsSystemMessage: 'system-role',
		supportsTools: 'openai-style',
		reasoningCapabilities: false,
	},
	'gemini-1.5-flash-8b': {
		contextWindow: 1_048_576,
		maxOutputTokens: null, // 8_192,
		cost: { input: 0.0375, output: 0.15 },  // TODO!!! price doubles after 128K tokens, we are NOT encoding that info right now
		supportsFIM: false,
		supportsSystemMessage: 'system-role',
		supportsTools: 'openai-style',
		reasoningCapabilities: false,
	},
} as const satisfies { [s: string]: ModelOptions }

const geminiSettings: ProviderSettings = {
	modelOptions: geminiModelOptions,
	modelOptionsFallback: (modelName) => { return null }
}



// ---------------- DEEPSEEK API ----------------
const deepseekModelOptions = {
	'deepseek-chat': {
		...openSourceModelOptions_assumingOAICompat.deepseekR1,
		contextWindow: 64_000, // https://api-docs.deepseek.com/quick_start/pricing
		maxOutputTokens: null, // 8_000,
		cost: { cache_read: .07, input: .27, output: 1.10, },
	},
	'deepseek-reasoner': {
		...openSourceModelOptions_assumingOAICompat.deepseekCoderV2,
		contextWindow: 64_000,
		maxOutputTokens: null, // 8_000,
		cost: { cache_read: .14, input: .55, output: 2.19, },
	},
} as const satisfies { [s: string]: ModelOptions }


const deepseekSettings: ProviderSettings = {
	modelOptions: deepseekModelOptions,
	providerReasoningIOSettings: {
		// reasoning: OAICompat +  response.choices[0].delta.reasoning_content // https://api-docs.deepseek.com/guides/reasoning_model
		output: { nameOfFieldInDelta: 'reasoning_content' },
	},
	modelOptionsFallback: (modelName) => { return null }
}

// ---------------- GROQ ----------------
const groqModelOptions = { // https://console.groq.com/docs/models, https://groq.com/pricing/
	'llama-3.3-70b-versatile': {
		contextWindow: 128_000,
		maxOutputTokens: null, // 32_768,
		cost: { input: 0.59, output: 0.79 },
		supportsFIM: false,
		supportsSystemMessage: 'system-role',
		supportsTools: 'openai-style',
		reasoningCapabilities: false,
	},
	'llama-3.1-8b-instant': {
		contextWindow: 128_000,
		maxOutputTokens: null, // 8_192,
		cost: { input: 0.05, output: 0.08 },
		supportsFIM: false,
		supportsSystemMessage: 'system-role',
		supportsTools: 'openai-style',
		reasoningCapabilities: false,
	},
	'qwen-2.5-coder-32b': {
		contextWindow: 128_000,
		maxOutputTokens: null, // not specified?
		cost: { input: 0.79, output: 0.79 },
		supportsFIM: false, // unfortunately looks like no FIM support on groq
		supportsSystemMessage: 'system-role',
		supportsTools: 'openai-style',
		reasoningCapabilities: false,
	},
	'qwen-qwq-32b': { // https://huggingface.co/Qwen/QwQ-32B
		contextWindow: 128_000,
		maxOutputTokens: null, // not specified?
		cost: { input: 0.29, output: 0.39 },
		supportsFIM: false,
		supportsSystemMessage: 'system-role',
		supportsTools: 'openai-style',
		reasoningCapabilities: { supportsReasoning: true, canIOReasoning: true, canTurnOffReasoning: false, openSourceThinkTags: ['<think>', '</think>'] }, // we're using reasoning_format:parsed so really don't need to know openSourceThinkTags
	},
} as const satisfies { [s: string]: ModelOptions }
const groqSettings: ProviderSettings = {
	providerReasoningIOSettings: {
		input: {
			includeInPayload: (reasoningInfo) => {
				if (reasoningInfo?.type === 'budgetEnabled') {
					return { reasoning_format: 'parsed' }
				}
				return null
			}
		},
		output: { nameOfFieldInDelta: 'reasoning' },
	}, // Must be set to either parsed or hidden when using tool calling https://console.groq.com/docs/reasoning
	modelOptions: groqModelOptions,
	modelOptionsFallback: (modelName) => { return null }
}


// ---------------- VLLM, OLLAMA, OPENAICOMPAT (self-hosted / local) ----------------
const vLLMSettings: ProviderSettings = {
	// reasoning: OAICompat + response.choices[0].delta.reasoning_content // https://docs.vllm.ai/en/stable/features/reasoning_outputs.html#streaming-chat-completions
	providerReasoningIOSettings: { output: { nameOfFieldInDelta: 'reasoning_content' }, },
	modelOptionsFallback: (modelName) => extensiveModelFallback(modelName),
	modelOptions: {},
}

const ollamaSettings: ProviderSettings = {
	// reasoning: we need to filter out reasoning <think> tags manually
	providerReasoningIOSettings: { output: { needsManualParse: true }, },
	modelOptionsFallback: (modelName) => extensiveModelFallback(modelName),
	modelOptions: {},
}

const openaiCompatible: ProviderSettings = {
	// reasoning: we have no idea what endpoint they used, so we can't consistently parse out reasoning
	modelOptionsFallback: (modelName) => extensiveModelFallback(modelName),
	modelOptions: {},
}


// ---------------- OPENROUTER ----------------
const openRouterModelOptions_assumingOpenAICompat = {
	'deepseek/deepseek-r1': {
		...openSourceModelOptions_assumingOAICompat.deepseekR1,
		contextWindow: 128_000,
		maxOutputTokens: null,
		cost: { input: 0.8, output: 2.4 },
	},
	'anthropic/claude-3.7-sonnet:thinking': {
		contextWindow: 200_000,
		maxOutputTokens: null,
		cost: { input: 3.00, output: 15.00 },
		supportsFIM: false,
		supportsSystemMessage: 'system-role',
		supportsTools: 'openai-style',
		reasoningCapabilities: { // same as anthropic, see above
			supportsReasoning: true,
			canTurnOffReasoning: false,
			canIOReasoning: true,
			reasoningMaxOutputTokens: 64_000,
			reasoningBudgetSlider: { type: 'slider', min: 1024, max: 32_000, default: 1024 }, // they recommend batching if max > 32_000
		},
	},
	'anthropic/claude-3.7-sonnet': {
		contextWindow: 200_000,
		maxOutputTokens: null,
		cost: { input: 3.00, output: 15.00 },
		supportsFIM: false,
		supportsSystemMessage: 'system-role',
		supportsTools: 'openai-style',
		reasoningCapabilities: false, // stupidly, openrouter separates thinking from non-thinking
	},
	'anthropic/claude-3.5-sonnet': {
		contextWindow: 200_000,
		maxOutputTokens: null,
		cost: { input: 3.00, output: 15.00 },
		supportsFIM: false,
		supportsSystemMessage: 'system-role',
		supportsTools: 'openai-style',
		reasoningCapabilities: false,
	},
	'mistralai/codestral-2501': {
		...openSourceModelOptions_assumingOAICompat.codestral,
		contextWindow: 256_000,
		maxOutputTokens: null,
		cost: { input: 0.3, output: 0.9 },
		supportsTools: 'openai-style',
		reasoningCapabilities: false,
	},
	'qwen/qwen-2.5-coder-32b-instruct': {
		...openSourceModelOptions_assumingOAICompat['qwen2.5coder'],
		contextWindow: 33_000,
		maxOutputTokens: null,
		supportsTools: false, // openrouter qwen doesn't seem to support tools...?
		cost: { input: 0.07, output: 0.16 },
	},
	'qwen/qwq-32b': {
		...openSourceModelOptions_assumingOAICompat['qwq'],
		contextWindow: 33_000,
		maxOutputTokens: null,
		supportsTools: false, // openrouter qwen doesn't seem to support tools...?
		cost: { input: 0.07, output: 0.16 },
	}
} as const satisfies { [s: string]: ModelOptions }

const openRouterSettings: ProviderSettings = {
	// reasoning: OAICompat + response.choices[0].delta.reasoning : payload should have {include_reasoning: true} https://openrouter.ai/announcements/reasoning-tokens-for-thinking-models
	providerReasoningIOSettings: {
		input: {
			includeInPayload: (reasoningInfo) => {
				if (reasoningInfo?.type === 'budgetEnabled') {
					return {
						reasoning: {
							max_tokens: reasoningInfo.reasoningBudget
						}
					}
				}
				return null
			}
		},
		output: { nameOfFieldInDelta: 'reasoning' },
	},
	modelOptions: openRouterModelOptions_assumingOpenAICompat,
	// TODO!!! send a query to openrouter to get the price, etc.
	modelOptionsFallback: (modelName) => extensiveModelFallback(modelName),
}




// ---------------- model settings of everything above ----------------

const modelSettingsOfProvider: { [providerName in ProviderName]: ProviderSettings } = {
	openAI: openAISettings,
	anthropic: anthropicSettings,
	xAI: xAISettings,
	gemini: geminiSettings,
<<<<<<< HEAD
=======

>>>>>>> ffb416e4
	// open source models
	deepseek: deepseekSettings,
	groq: groqSettings,

	// open source models + providers (mixture of everything)
	openRouter: openRouterSettings,
	vLLM: vLLMSettings,
	ollama: ollamaSettings,
	openAICompatible: openaiCompatible,

	// googleVertex: {},
	// microsoftAzure: {},
} as const


// ---------------- exports ----------------

// returns the capabilities and the adjusted modelName if it was a fallback
export const getModelCapabilities = (providerName: ProviderName, modelName: string): ModelOptions & { modelName: string; isUnrecognizedModel: boolean } => {
	const { modelOptions, modelOptionsFallback } = modelSettingsOfProvider[providerName]
	if (modelName in modelOptions) return { modelName, ...modelOptions[modelName], isUnrecognizedModel: false }
	const result = modelOptionsFallback(modelName)
	if (result) return { ...result, isUnrecognizedModel: false }
	return { modelName, ...modelOptionsDefaults, isUnrecognizedModel: true }
}

// non-model settings
export const getProviderCapabilities = (providerName: ProviderName) => {
	const { providerReasoningIOSettings } = modelSettingsOfProvider[providerName]
	return { providerReasoningIOSettings }
}


export type SendableReasoningInfo = {
	type: 'budgetEnabled',
	isReasoningEnabled: true,
	reasoningBudget: number,
} | null



export const getIsResoningEnabledState = (
	providerName: ProviderName,
	modelName: string,
	modelSelectionOptions: ModelSelectionOptions | undefined,
) => {
	const { supportsReasoning } = getModelCapabilities(providerName, modelName).reasoningCapabilities || {}
	if (!supportsReasoning) return false

	const defaultEnabledVal = true // if can't toggle reasoning, then this must be true. just true as default
	const isReasoningEnabled = modelSelectionOptions?.reasoningEnabled ?? defaultEnabledVal
	return isReasoningEnabled
}


// used to force reasoning state (complex) into something simple we can just read from when sending a message
export const getSendableReasoningInfo = (
	providerName: ProviderName,
	modelName: string,
	modelSelectionOptions: ModelSelectionOptions | undefined,
): SendableReasoningInfo => {

	const { canIOReasoning, reasoningBudgetSlider } = getModelCapabilities(providerName, modelName).reasoningCapabilities || {}
	if (!canIOReasoning) return null
	const isReasoningEnabled = getIsResoningEnabledState(providerName, modelName, modelSelectionOptions)
	if (!isReasoningEnabled) return null

	// check for reasoning budget
	const reasoningBudget = reasoningBudgetSlider?.type === 'slider' ? modelSelectionOptions?.reasoningBudget ?? reasoningBudgetSlider?.default : undefined
	if (reasoningBudget) {
		return { type: 'budgetEnabled', isReasoningEnabled: isReasoningEnabled, reasoningBudget: reasoningBudget }
	}
	return null
}<|MERGE_RESOLUTION|>--- conflicted
+++ resolved
@@ -53,7 +53,6 @@
 		'llama-3.1-8b-instant',
 		// 'qwen-2.5-coder-32b', // preview mode (experimental)
 	],
-<<<<<<< HEAD
 	mistral: [ // https://docs.mistral.ai/getting-started/models/models_overview/
 		'codestral-latest',
 		'open-codestral-mamba',
@@ -65,15 +64,6 @@
 		'open-mistral-nemo',
 		'mistral-ocr-latest'
 	],
-=======
-	// not supporting mistral right now- it's last on Void usage, and a huge pain to set up since it's nonstandard (it supports codestral FIM but it's on v1/fim/completions, etc)
-	// mistral: [ // https://docs.mistral.ai/getting-started/models/models_overview/
-	// 	'codestral-latest',
-	// 	'mistral-large-latest',
-	// 	'ministral-3b-latest',
-	// 	'ministral-8b-latest',
-	// ],
->>>>>>> ffb416e4
 	openAICompatible: [], // fallback
 } as const satisfies Record<ProviderName, string[]>
 
@@ -135,10 +125,9 @@
 	supportsSystemMessage: false,
 	supportsTools: false,
 	supportsFIM: false,
-	reasoningCapabilities: false,
-}
-
-<<<<<<< HEAD
+	supportsReasoning: false,
+}
+
 const mistralModelOptions = {
 	'codestral-latest': {
 		contextWindow: 32_000,
@@ -166,8 +155,6 @@
 	modelOptions: {},
 	modelOptionsFallback: (modelName) => extensiveModelFallback(modelName),
 }
-=======
->>>>>>> ffb416e4
 
 const openSourceModelOptions_assumingOAICompat = {
 	'deepseekR1': {
@@ -224,22 +211,14 @@
 		supportsFIM: false, // no FIM, yes reasoning
 		supportsSystemMessage: 'system-role',
 		supportsTools: 'openai-style',
-<<<<<<< HEAD
-		supportsReasoning: { canToggleReasoning: false, canIOReasoning: true, openSourceThinkTags: ['<think>', '</think>'] },
-=======
 		reasoningCapabilities: { supportsReasoning: true, canTurnOffReasoning: false, canIOReasoning: true, openSourceThinkTags: ['<think>', '</think>'] },
->>>>>>> ffb416e4
 	},
 	// FIM only
 	'starcoder2': {
 		supportsFIM: true,
 		supportsSystemMessage: false,
 		supportsTools: false,
-<<<<<<< HEAD
-		supportsReasoning: false,
-=======
-		reasoningCapabilities: false,
->>>>>>> ffb416e4
+		reasoningCapabilities: false,
 	},
 	'codegemma:2b': {
 		supportsFIM: true,
@@ -420,16 +399,6 @@
 	}
 }
 
-<<<<<<< HEAD
-
-
-
-
-
-
-
-=======
->>>>>>> ffb416e4
 // ---------------- XAI ----------------
 const xAIModelOptions = {
 	'grok-2': {
@@ -711,10 +680,7 @@
 	anthropic: anthropicSettings,
 	xAI: xAISettings,
 	gemini: geminiSettings,
-<<<<<<< HEAD
-=======
-
->>>>>>> ffb416e4
+
 	// open source models
 	deepseek: deepseekSettings,
 	groq: groqSettings,
