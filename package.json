--- conflicted
+++ resolved
@@ -77,14 +77,8 @@
     "@microsoft/1ds-core-js": "^3.2.13",
     "@microsoft/1ds-post-js": "^3.2.13",
     "@mistralai/mistralai": "^1.5.1",
-<<<<<<< HEAD
-    "@parcel/watcher": "2.1.0",
-    "@rrweb/record": "^2.0.0-alpha.17",
-    "@rrweb/types": "^2.0.0-alpha.17",
-=======
     "@parcel/watcher": "2.5.1",
     "@types/semver": "^7.5.8",
->>>>>>> 136840cc
     "@vscode/deviceid": "^0.1.1",
     "@vscode/iconv-lite-umd": "0.7.0",
     "@vscode/policy-watcher": "^1.1.10",
